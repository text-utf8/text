--- conflicted
+++ resolved
@@ -255,11 +255,10 @@
 import Text.Printf (PrintfArg, formatArg, formatString)
 #endif
 
-<<<<<<< HEAD
 #ifdef VECFUNCTIONS
 import GHC.Prim
 #endif
-=======
+
 -- $character_definition
 --
 -- This package uses the term /character/ to denote Unicode /code points/.
@@ -271,7 +270,6 @@
 -- @U+00E4@ (the @LATIN SMALL LETTER A WITH DIAERESIS@ code point),
 -- and a two code point representation @U+0061@ (the \"@A@\" code
 -- point) and @U+0308@ (the @COMBINING DIAERESIS@ code point).
->>>>>>> 6b694985
 
 -- $strict
 --
